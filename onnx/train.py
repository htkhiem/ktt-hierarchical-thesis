"""
Training controller.

Use this Python script to initiate batched training of any combination of model
and dataset.
"""
import os
import argparse
import logging
import json
import numpy as np
import torch

from utils.metric import get_metrics
<<<<<<< HEAD
from models import db_bhcn, db_ahmcnf, db_achmcnn, db_linear, tfidf_hsgd
=======
from models import db_bhcn, db_ahmcnf, db_achmcnn, tfidf_hsgd, tfidf_lsgd
>>>>>>> 21c1e546
from utils import dataset, distilbert


def repeat_train(
        config,
        model,
        train_loader,
        val_loader,
        test_loader,
        repeat,
        metrics_func=get_metrics,
        save_weights=True,
        verbose=False
):
    """
    Train a model over a dataset.

    This function expects train_func to return (encoder, classifier),
    val_metrics and test_func to return a numpy array with five values:
    leaf accuracy, leaf precision, global accuracy, global precision,
    leaf auprc.
    """
    model_name = config['model_name']
    dataset_name = config['dataset_name']
    all_test_metrics = np.zeros((repeat, 5), dtype=float)
    checkpoint_dir = './weights/{}/{}'.format(model_name, dataset_name)
    if save_weights:
        if not os.path.exists(checkpoint_dir):
            os.makedirs(checkpoint_dir)
    for i in range(repeat):
        print('RUN #{} ----'.format(i))
        logging.info('RUN #{} ----'.format(i))
        if save_weights:
            model.fit(
                train_loader,
                val_loader,
                path='{}/run_{}.pt'.format(checkpoint_dir, repeat),
                best_path='{}/run_{}_best.pt'.format(checkpoint_dir, repeat)
            )
        else:
            model.fit(
                train_loader,
                val_loader,
            )
        test_output = model.test(test_loader)
        test_metrics = metrics_func(
            test_output,
            display='both',
            compute_auprc=True
        )
        all_test_metrics[i, :] = test_metrics
    averaged = np.average(all_test_metrics, axis=0)
    averaged_display = '--- Average of {} runs:\nLeaf accuracy: {}\nLeaf precision: {}\nPath accuracy: {}\nPath precision: {}\nLeaf AU(PRC): {}'.format(
        repeat, averaged[0], averaged[1], averaged[2], averaged[3], averaged[4])
    print(averaged_display)
    logging.info(averaged_display)


if __name__ == "__main__":
    parser = argparse.ArgumentParser()
    parser.add_argument('-d', '--dataset', help='Pass a comma-separated list of PREPROCESSED dataset names (excluding .parquet) to use. This is a required argument.')
    parser.add_argument('-n', '--dry_run', action='store_true', help='Don\'t save trained weights. Results are still logged to the logfile. Useful for when you run low on disk space.')
    parser.add_argument('-D', '--distilbert', action='store_true', help='If this flag is specified, download DistilBERT pretrained weights from huggingface to your user temp directory. By default, this repository tries to look for an offline-cached version instead.')
    parser.add_argument('-m', '--model', help="""Pass a comma-separated list of model names to run. Available models:
\tdb_bhcn\t\t(DistilBERT Branching Hierarchical Classifier)
\tdb_bhcn_awx\t\t(DistilBERT Branching Hierarchical Classifier + Adjacency Wrapping Matrix)
\tdb_ahmcnf\t\t(Adapted HMCN-F model running on DistilBERT encodings)
\tdb_achmcnn\t\t(Adapted C-HMCNN model running on DistilBERT encodings)
\tdb_linear\t\t(DistilBERT+Linear layer)
\ttfidf_hsgd\t\t(Internal-node SGD classifier hierarchy using tf-idf encodings)
\ttfidf_lsgd\t\t(Leaf node SGD classifier hierarchy using tf-idf encodings)
By default, all models are run.""")
    parser.add_argument('-e', '--epoch', const=5, nargs='?', help='How many epochs to train DistilBERT models over. Default is 5.')
    parser.add_argument('-R', '--run', const=5, nargs='?', help='How many times to repeat training. The final result will be an average of all the runs. Default is 5.')
    parser.add_argument('-l', '--log', help='Path to log file. Default path is ./run.log.')
    parser.add_argument('-p', '--partial', action='store_true', help='Only run on 5% of each dataset (fixed seed). Useful for quick debugging runs.')
    parser.add_argument('-v', '--verbose', action='store_true', help='Print more information to the console (for debugging purposes).')
    parser.add_argument('-c', '--cpu', action='store_true', help='Only run on CPU. Use this if you have to run without CUDA support (warning: depressingly slow).')

    args = parser.parse_args()

    with open('./hyperparams.json', 'r') as j:
        hyperparams = json.loads(j.read())

    # Defaults
    verbose = False
    log_path = './run.log'
    model_lst = [
        'db_bhcn',
        'db_bhcn_awx',
        'db_ahmcnf',
        'db_achmcnn',
        'tfidf_hsgd',
        'tfidf_lsgd'
    ]
    epoch = 5
    repeat = 5
    save_weights = True
    full_set = True

    dataset_lst = [name.strip() for name in args.dataset.split(",")]
    if args.model:
        model_lst = [name.strip() for name in args.model.split(",")]
    if args.log:
        log_path = args.log
    if not args.distilbert:
        os.environ['TRANNSFORMERS_OFFLINE'] = '1'
    if args.epoch:
        epoch = int(args.epoch)
    if args.run:
        repeat = int(args.run)
    if args.dry_run:
        save_weights = False
    if args.partial:
        full_set = False
    if args.verbose:
        verbose = args.verbose
    device = 'cuda' if torch.cuda.is_available() and not args.cpu else 'cpu'
    print('Using', device)

    distilbert.init()

    logging.basicConfig(filename=log_path, level=logging.INFO)

    if verbose:
        print()

    # Train models and log test set performance
    if 'db_bhcn' in model_lst:
        print('Testing DB-BHCN...')
        logging.info('Testing DB-BHCN...')
        config = hyperparams['db_bhcn']
        config['epoch'] = epoch
        config['device'] = device
        for dataset_name in dataset_lst:
            config['dataset_name'] = dataset_name
            print('Running on {}...'.format(dataset_name))
            logging.info('Running on {}...'.format(dataset_name))
            train_loader, val_loader, test_loader, hierarchy = dataset.get_loaders(
                './datasets/{}.parquet'.format(dataset_name),
                config,
                full_set=full_set,
                verbose=verbose,
            )
            model = db_bhcn.DB_BHCN(hierarchy, config).to(device)
            repeat_train(
                config,
                model,
                train_loader,
                val_loader,
                test_loader,
                repeat,
                save_weights=save_weights,
                verbose=verbose
            )

    if 'db_bhcn_awx' in model_lst:
        print('Testing DB-BHCN+AWX...')
        logging.info('Testing DB-BHCN+AWX...')
        config = hyperparams['db_bhcn_awx']
        config['epoch'] = epoch
        config['device'] = device
        for dataset_name in dataset_lst:
            config['dataset_name'] = dataset_name
            print('Running on {}...'.format(dataset_name))
            logging.info('Running on {}...'.format(dataset_name))
            train_loader, val_loader, test_loader, hierarchy = dataset.get_loaders(
                './datasets/{}.parquet'.format(dataset_name),
                config,
                full_set=full_set,
                binary=True,
                build_R=True,
                verbose=verbose,
            )
            model = db_bhcn.DB_BHCN(hierarchy, config, awx=True).to(device)
            repeat_train(
                config,
                model,
                train_loader,
                val_loader,
                test_loader,
                repeat,
                save_weights=save_weights,
                verbose=verbose
            )

    if 'db_ahmcnf' in model_lst:
        print('Testing DB -> adapted HMCN-F...')
        logging.info('Testing DB -> adapted HMCN-F...')
        config = hyperparams['db_ahmcnf']
        config['epoch'] = epoch
        config['device'] = device
        for dataset_name in dataset_lst:
            config['dataset_name'] = dataset_name
            print('Running on {}...'.format(dataset_name))
            logging.info('Running on {}...'.format(dataset_name))
            train_loader, val_loader, test_loader, hierarchy = dataset.get_loaders(
                './datasets/{}.parquet'.format(dataset_name),
                config,
                full_set=full_set,
                binary=True,
                verbose=verbose,
            )
            model = db_ahmcnf.DB_AHMCN_F(hierarchy, config).to(device)
            repeat_train(
                config,
                model,
                train_loader,
                val_loader,
                test_loader,
                repeat,
                save_weights=save_weights,
                verbose=verbose
            )

    if 'db_achmcnn' in model_lst:
        print('Testing DB -> adapted C-HMCNN...')
        logging.info('Testing DB -> adapted C-HMCNN...')
        config = hyperparams['db_achmcnn']
        config['epoch'] = epoch
        config['device'] = device
        for dataset_name in dataset_lst:
            config['dataset_name'] = dataset_name
            print('Running on {}...'.format(dataset_name))
            logging.info('Running on {}...'.format(dataset_name))
            train_loader, val_loader, test_loader, hierarchy = dataset.get_loaders(
                './datasets/{}.parquet'.format(dataset_name),
                config,
                full_set=full_set,
                binary=True,
                build_M=True,
                verbose=verbose,
            )
            model = db_achmcnn.DB_AC_HMCNN(hierarchy, config).to(device)
            repeat_train(
                config,
                model,
                train_loader,
                val_loader,
                test_loader,
                repeat,
                save_weights=save_weights,
                verbose=verbose
            )

    if 'db_linear' in model_lst:
        print('Training DB -> Linear...')
        logging.info('Training DB -> Linear...')
        config = hyperparams['db_linear']
        config['epoch'] = epoch
        config['device'] = device
        for dataset_name in dataset_lst:
            config['dataset_name'] = dataset_name
            print('Running on {}...'.format(dataset_name))
            logging.info('Running on {}...'.format(dataset_name))
            train_loader, val_loader, test_loader, hierarchy = dataset.get_loaders(
                './datasets/{}.parquet'.format(dataset_name),
                config,
                full_set=full_set,
                binary=True,
                build_M=True,
                verbose=verbose,
            )
            model = db_linear.DB_Linear(hierarchy, config).to(device)
            repeat_train(
                config,
                model,
                train_loader,
                val_loader,
                test_loader,
                repeat,
                metrics_func=db_linear.get_metrics,
                save_weights=save_weights,
                verbose=verbose
            )

    if 'tfidf_hsgd' in model_lst:
        print('Training tf-idf -> internal-node SGD classifier network...')
        logging.info('Training tf-idf -> internal-node SGD classifier network...')
        for dataset_name in dataset_lst:
            config = {}
            config['model_name'] = 'tfidf_hsgd'
            config['dataset_name'] = dataset_name
            print('Running on {}...'.format(dataset_name))
            logging.info('Running on {}...'.format(dataset_name))
            train_loader, test_loader, hierarchy = tfidf_hsgd.get_loaders(
                './datasets/{}.parquet'.format(dataset_name),
                config,
                full_set=full_set,
                verbose=verbose,
            )
            model = tfidf_hsgd.Tfidf_HSGD(config)
            repeat_train(
                config,
                model,
                train_loader,
                None,  # No validation set for pure ML
                test_loader,
                repeat,
                metrics_func=tfidf_hsgd.get_metrics,
                save_weights=save_weights,
                verbose=verbose
            )

    if 'tfidf_lsgd' in model_lst:
        print('Testing tf-idf -> internal-node SGD classifier network...')
        logging.info('Testing tf-idf -> internal-node SGD classifier network...')
        for dataset_name in dataset_lst:
            config = {}
            config['model_name'] = 'tfidf_lsgd'
            config['dataset_name'] = dataset_name
            print('Running on {}...'.format(dataset_name))
            logging.info('Running on {}...'.format(dataset_name))
            train_loader, test_loader = tfidf_lsgd.get_loaders(
                './datasets/{}.parquet'.format(dataset_name),
                config,
                full_set=full_set,
                verbose=verbose,
            )
            model = tfidf_lsgd.Tfidf_LSGD(config)
            repeat_train(
                config,
                model,
                train_loader,
                None,  # No validation set for pure ML
                test_loader,
                repeat,
                metrics_func=tfidf_lsgd.get_metrics,
                save_weights=save_weights,
                verbose=verbose
            )
     <|MERGE_RESOLUTION|>--- conflicted
+++ resolved
@@ -12,11 +12,9 @@
 import torch
 
 from utils.metric import get_metrics
-<<<<<<< HEAD
-from models import db_bhcn, db_ahmcnf, db_achmcnn, db_linear, tfidf_hsgd
-=======
-from models import db_bhcn, db_ahmcnf, db_achmcnn, tfidf_hsgd, tfidf_lsgd
->>>>>>> 21c1e546
+
+from models import db_bhcn, db_ahmcnf, db_achmcnn, db_linear, tfidf_hsgd, tfidf_lsgd
+
 from utils import dataset, distilbert
 
 
