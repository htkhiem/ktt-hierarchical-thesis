--- conflicted
+++ resolved
@@ -230,7 +230,6 @@
         output : torch.FloatTensor of shape (batch_size, class_count)
 
         local_output: torch.FloatTensor of shape (batch_size, class_count)
-        
         """
         output, local_outputs = self.classifier(
             self.encoder(ids, mask)[0][:, 0, :]
@@ -245,11 +244,7 @@
         ]
         return output, local_outputs
 
-<<<<<<< HEAD
     def save(self, path, optim, dvc=True):
-        """Save model state to disk using PyTorch's pickle facilities."""
-=======
-    def save(self, path, optim):
         """Save model state to disk using PyTorch's pickle facilities.
 
         The model state is saved as a `.pt` checkpoint with all the weights
@@ -267,8 +262,9 @@
         optim : torch.optim.Optimizer
             The current optimiser instance. Checkpoints also save optimiser
             state for resuming training in the future.
-        """
->>>>>>> 7557f36d
+        dvc : bool
+            Whether to add this checkpoint to Data Version Control.
+        """
         checkpoint = {
             'config': self.config,
             'hierarchy': self.classifier.hierarchy.to_dict(),
@@ -280,13 +276,6 @@
             os.system('dvc add ' + path)
 
     def load(self, path):
-<<<<<<< HEAD
-        """Load model state from disk."""
-        if not os.path.exists(path):
-            if not os.path.exists(path + '.dvc'):
-                raise OSError('Checkpoint not present and cannot be retrieved')
-            os.system('dvc checkout {}.dvc'.format(path))
-=======
         """Load model state from disk.
 
         Unlike `from_checkpoint`, this method does not alter the instance's
@@ -309,7 +298,10 @@
         The state dictionary of the optimiser at that time, which can be loaded
         using `optimizer.load_state_dict()`.
         """
->>>>>>> 7557f36d
+        if not os.path.exists(path):
+            if not os.path.exists(path + '.dvc'):
+                raise OSError('Checkpoint not present and cannot be retrieved')
+            os.system('dvc checkout {}.dvc'.format(path))
         checkpoint = torch.load(path)
         self.classifier.load_state_dict(checkpoint['classifier_state_dict'])
         return checkpoint['optimizer_state_dict']
@@ -540,15 +532,25 @@
         }
 
     def export(self, dataset_name, bento=False):
-        """Export this model to BentoML.
-
-        Parameters
-        ----------
-        dataset_name: string
-            The name of the dataset used to train/test the model.
+        """Export model to ONNX/Bento.
+
+        The classifier head (AHMCN-F) is always exported as ONNX (which is
+        then loaded into BentoML as an `onnxruntime` runner). This model does
+        not fine-tune DistilBERT - the pretrained weights are directly
+        available from BentoML's transformer facilities.
+
+        Parameters
+        ----------
+        dataset_name: str
+            Name of the dataset this instance was trained on. Use the folder
+            name of the intermediate version in the datasets folder.
+
         bento: bool
-            Bento flag, if on then the model will be exported directly
-            into BentoML.
+            Whether to export this model as a BentoML model or not. If true,
+            the classifier will be saved in your local BentoML store. The
+            DistilBERT instance is still exported as ONNX, but will not be
+            saved as a BentoML model. The BentoService will instead pull
+            pretrained weights directly from Huggingface.
         """
         self.eval()
         # HMCN-F does not fine-tune DistilBERT. No need to export.
